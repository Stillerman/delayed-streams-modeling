# /// script
# requires-python = ">=3.12"
# dependencies = [
#     "huggingface_hub",
#     "moshi_mlx @ git+https://git@github.com/kyutai-labs/moshi#egg=moshi_mlx&subdirectory=moshi_mlx",
#     "numpy",
#     "sounddevice",
# ]
# ///

import argparse
import json
import queue
import sys
import time

import mlx.core as mx
import mlx.nn as nn
import numpy as np
import sentencepiece
import sounddevice as sd
import sphn
from moshi_mlx import models
from moshi_mlx.client_utils import make_log
from moshi_mlx.models.tts import (
    DEFAULT_DSM_TTS_REPO,
    DEFAULT_DSM_TTS_VOICE_REPO,
    TTSModel,
)
from moshi_mlx.utils.loaders import hf_get


def log(level: str, msg: str):
    print(make_log(level, msg))


def main():
    parser = argparse.ArgumentParser(
        description="Run Kyutai TTS using the PyTorch implementation"
    )
    parser.add_argument("inp", type=str, help="Input file, use - for stdin")
    parser.add_argument(
        "out", type=str, help="Output file to generate, use - for playing the audio"
    )
    parser.add_argument(
        "--hf-repo",
        type=str,
        default=DEFAULT_DSM_TTS_REPO,
        help="HF repo in which to look for the pretrained models.",
    )
    parser.add_argument(
        "--voice-repo",
        default=DEFAULT_DSM_TTS_VOICE_REPO,
        help="HF repo in which to look for pre-computed voice embeddings.",
    )
    parser.add_argument(
        "--voice", default="expresso/ex03-ex01_happy_001_channel1_334s.wav"
    )
    parser.add_argument(
        "--quantize",
        type=int,
        help="The quantization to be applied, e.g. 8 for 8 bits.",
    )
    args = parser.parse_args()

    mx.random.seed(299792458)

    log("info", "retrieving checkpoints")

    raw_config = hf_get("config.json", args.hf_repo)
    with open(hf_get(raw_config), "r") as fobj:
        raw_config = json.load(fobj)

    mimi_weights = hf_get(raw_config["mimi_name"], args.hf_repo)
    moshi_name = raw_config.get("moshi_name", "model.safetensors")
    moshi_weights = hf_get(moshi_name, args.hf_repo)
    tokenizer = hf_get(raw_config["tokenizer_name"], args.hf_repo)
    lm_config = models.LmConfig.from_config_dict(raw_config)
    model = models.Lm(lm_config)
    model.set_dtype(mx.bfloat16)

    log("info", f"loading model weights from {moshi_weights}")
    model.load_pytorch_weights(str(moshi_weights), lm_config, strict=True)

    if args.quantize is not None:
        log("info", f"quantizing model to {args.quantize} bits")
        nn.quantize(model.depformer, bits=args.quantize)
        for layer in model.transformer.layers:
            nn.quantize(layer.self_attn, bits=args.quantize)
            nn.quantize(layer.gating, bits=args.quantize)

    log("info", f"loading the text tokenizer from {tokenizer}")
    text_tokenizer = sentencepiece.SentencePieceProcessor(str(tokenizer))  # type: ignore

    log("info", f"loading the audio tokenizer {mimi_weights}")
    generated_codebooks = lm_config.generated_codebooks
    audio_tokenizer = models.mimi.Mimi(models.mimi_202407(generated_codebooks))
    audio_tokenizer.load_pytorch_weights(str(mimi_weights), strict=True)

    cfg_coef_conditioning = None
    tts_model = TTSModel(
        model,
        audio_tokenizer,
        text_tokenizer,
        voice_repo=args.voice_repo,
        temp=0.6,
        cfg_coef=1,
        max_padding=8,
        initial_padding=2,
        final_padding=2,
        padding_bonus=0,
        raw_config=raw_config,
    )
    if tts_model.valid_cfg_conditionings:
        # Model was trained with CFG distillation.
        cfg_coef_conditioning = tts_model.cfg_coef
        tts_model.cfg_coef = 1.0
        cfg_is_no_text = False
        cfg_is_no_prefix = False
    else:
        cfg_is_no_text = True
        cfg_is_no_prefix = True
    mimi = tts_model.mimi

    log("info", f"reading input from {args.inp}")
    if args.inp == "-":
        if sys.stdin.isatty():  # Interactive
            print("Enter text to synthesize (Ctrl+D to end input):")
        text_to_tts = sys.stdin.read().strip()
    else:
        with open(args.inp, "r") as fobj:
            text_to_tts = fobj.read().strip()

    all_entries = [tts_model.prepare_script([text_to_tts])]
    if tts_model.multi_speaker:
        voices = [tts_model.get_voice_path(args.voice)]
    else:
        voices = []
    all_attributes = [
        tts_model.make_condition_attributes(voices, cfg_coef_conditioning)
    ]

    wav_frames = queue.Queue()
<<<<<<< HEAD

    def _on_audio_hook(audio_tokens):
        if (audio_tokens == -1).any():
=======
    def _on_frame(frame):
        if (frame == -1).any():
>>>>>>> d92e4c26
            return
        _pcm = tts_model.mimi.decode_step(frame[:, :, None])
        _pcm = np.array(mx.clip(_pcm[0, 0], -1, 1))
        wav_frames.put_nowait(_pcm)

    def run():
        log("info", "starting the inference loop")
        begin = time.time()
        result = tts_model.generate(
            all_entries,
            all_attributes,
            cfg_is_no_prefix=cfg_is_no_prefix,
            cfg_is_no_text=cfg_is_no_text,
            on_frame=_on_frame,
        )
        frames = mx.concat(result.frames, axis=-1)
        total_duration = frames.shape[0] * frames.shape[-1] / mimi.frame_rate
        time_taken = time.time() - begin
        total_speed = total_duration / time_taken
        log("info", f"[LM] took {time_taken:.2f}s, total speed {total_speed:.2f}x")
        return result

    if args.out == "-":

        def audio_callback(outdata, _a, _b, _c):
            try:
                pcm_data = wav_frames.get(block=False)
                outdata[:, 0] = pcm_data
            except queue.Empty:
                outdata[:] = 0

        with sd.OutputStream(
            samplerate=mimi.sample_rate,
            blocksize=1920,
            channels=1,
            callback=audio_callback,
        ):
            run()
            time.sleep(3)
            while True:
                if wav_frames.qsize() == 0:
                    break
                time.sleep(1)
    else:
        run()
        frames = []
        while True:
            try:
                frames.append(wav_frames.get_nowait())
            except queue.Empty:
                break
        wav = np.concat(frames, -1)
        sphn.write_wav(args.out, wav, mimi.sample_rate)


if __name__ == "__main__":
    main()<|MERGE_RESOLUTION|>--- conflicted
+++ resolved
@@ -141,14 +141,9 @@
     ]
 
     wav_frames = queue.Queue()
-<<<<<<< HEAD
-
-    def _on_audio_hook(audio_tokens):
-        if (audio_tokens == -1).any():
-=======
+
     def _on_frame(frame):
         if (frame == -1).any():
->>>>>>> d92e4c26
             return
         _pcm = tts_model.mimi.decode_step(frame[:, :, None])
         _pcm = np.array(mx.clip(_pcm[0, 0], -1, 1))

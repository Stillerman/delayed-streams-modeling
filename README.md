# Delayed Streams Modeling: Kyutai STT & TTS

This repo contains instructions and examples of how to run
[Kyutai Speech-To-Text](#kyutai-speech-to-text)
and [Kyutai Text-To-Speech](#kyutai-text-to-speech) models.
These models are powered by delayed streams modeling (DSM),
a flexible formulation for streaming, multimodal sequence-to-sequence learning.

## Kyutai Speech-To-Text

<a href="https://huggingface.co/collections/kyutai/speech-to-text-685403682cf8a23ab9466886" target="_blank" style="margin: 2px;">
    <img alt="Hugging Face" src="https://img.shields.io/badge/%F0%9F%A4%97%20Hugging%20Face-KyutaiSTT-blue" style="display: inline-block; vertical-align: middle;"/>
</a>
<a target="_blank" href="https://colab.research.google.com/github/kyutai-labs/delayed-streams-modeling/blob/main/stt_pytorch.ipynb">
  <img src="https://colab.research.google.com/assets/colab-badge.svg" alt="Open In Colab"/>
</a>

**More details can be found on the [project page](https://kyutai.org/next/stt).**

Kyutai STT models are optimized for real-time usage, can be batched for efficiency, and return word level timestamps.
We provide two models:
- `kyutai/stt-1b-en_fr`, an English and French model with ~1B parameters, a 0.5 second delay, and a [semantic VAD](https://kyutai.org/next/stt#semantic-vad).
- `kyutai/stt-2.6b-en`, an English-only model with ~2.6B parameters and a 2.5 second delay.

These speech-to-text models have several advantages:
- Streaming inference: the models can process audio in chunks, which allows
  for real-time transcription, and is great for interactive applications.
- Easy batching for maximum efficiency: a H100 can process 400 streams in
  real-time.
- They return word-level timestamps.
- The 1B model has a semantic Voice Activity Detection (VAD) component that
  can be used to detect when the user is speaking. This is especially useful
  for building voice agents.

### Implementations overview

We provide different implementations of Kyutai STT for different use cases.
Here is how to choose which one to use:

- **PyTorch: for research and tinkering.**
  If you want to call the model from Python for research or experimentation, use our PyTorch implementation.
- **Rust: for production.**
  If you want to serve Kyutai STT in a production setting, use our Rust server.
  Our robust Rust server provides streaming access to the model over websockets.
  We use this server to run [Unmute](https://unmute.sh/); on a L40S GPU, we can serve 64 simultaneous connections at a real-time factor of 3x.
- **MLX: for on-device inference on iPhone and Mac.**
  MLX is Apple's ML framework that allows you to use hardware acceleration on Apple silicon.
  If you want to run the model on a Mac or an iPhone, choose the MLX implementation.

<details>
<summary>PyTorch implementation</summary>
<a href="https://huggingface.co/kyutai/stt-2.6b-en" target="_blank" style="margin: 2px;">
    <img alt="Hugging Face" src="https://img.shields.io/badge/%F0%9F%A4%97%20Hugging%20Face-Model-blue" style="display: inline-block; vertical-align: middle;"/>
</a>
<a target="_blank" href="https://colab.research.google.com/github/kyutai-labs/delayed-streams-modeling/blob/main/stt_pytorch.ipynb">
  <img src="https://colab.research.google.com/assets/colab-badge.svg" alt="Open In Colab"/>
</a>

For an example of how to use the model in a way where you can directly stream in PyTorch tensors,
[see our Colab notebook](https://colab.research.google.com/github/kyutai-labs/delayed-streams-modeling/blob/main/stt_pytorch.ipynb).

This requires the [moshi package](https://pypi.org/project/moshi/)
with version 0.2.6 or later, which can be installed via pip.

If you just want to run the model on a file, you can use `moshi.run_inference`.

```bash
python -m moshi.run_inference --hf-repo kyutai/stt-2.6b-en audio/bria.mp3
```

If you have [uv](https://docs.astral.sh/uv/) installed, you can skip the installation step
and just prefix the command above with `uvx --with moshi`.

Additionally, we provide two scripts that highlight different usage scenarios. The first script illustrates how to extract word-level timestamps from the model's outputs:

```bash
uv run \
  scripts/stt_from_file_pytorch.py \
  --hf-repo kyutai/stt-2.6b-en \
  --file audio/bria.mp3
```

The second script can be used to run a model on an existing Hugging Face dataset and calculate its performance metrics: 
```bash
uv run scripts/evaluate_on_dataset.py  \
  --dataset meanwhile  \
  --hf-repo kyutai/stt-2.6b-en
```

Another example shows how one can provide a text-, audio-, or text-audio prompt to our STT model:
```bash
uv run scripts/stt_from_file_pytorch_with_prompt.py \
  --hf-repo kyutai/stt-2.6b-en \
  --file bria.mp3 \
  --prompt_file ./audio/loonah.mp3 \
  --prompt_text "Loonah" \
  --cut-prompt-transcript
```
Produces the transcript of `bria.mp3` using the `Loonah` spelling for the name, instead of the `Luna` used without any prompt:
```
In the heart of an ancient forest, where the trees whispered secrets of the past, there lived a peculiar rabbit named Loonah (...)
```

Apart from nudging the model for a specific spelling of a word, other potential use-cases include speaker adaptation and steering the model towards a specific formatting style or even a language.
However, please bear in mind that is an experimental feature and its behavior is very sensitive to the prompt provided.
</details>

<details>
<summary>Rust server</summary>

<a href="https://huggingface.co/kyutai/stt-2.6b-en-candle" target="_blank" style="margin: 2px;">
    <img alt="Hugging Face" src="https://img.shields.io/badge/%F0%9F%A4%97%20Hugging%20Face-Model-blue" style="display: inline-block; vertical-align: middle;"/>
</a>

The Rust implementation provides a server that can process multiple streaming
queries in parallel. Dependening on the amount of memory on your GPU, you may
have to adjust the batch size from the config file. For a L40S GPU, a batch size
of 64 works well and requests can be processed at 3x real-time speed.

In order to run the server, install the [moshi-server
crate](https://crates.io/crates/moshi-server) via the following command. The
server code can be found in the
[kyutai-labs/moshi](https://github.com/kyutai-labs/moshi/tree/main/rust/moshi-server)
repository.
```bash
cargo install --features cuda moshi-server
```

Then the server can be started via the following command using the config file
from this repository.
For `kyutai/stt-1b-en_fr`, use `configs/config-stt-en_fr.hf.toml`,
and for `kyutai/stt-2.6b-en`, use `configs/config-stt-en-hf.toml`,

```bash
moshi-server worker --config configs/config-stt-en_fr-hf.toml
```

Once the server has started you can transcribe audio from your microphone with the following script.
```bash
uv run scripts/stt_from_mic_rust_server.py
```

We also provide a script for transcribing from an audio file.
```bash
uv run scripts/stt_from_file_rust_server.py audio/bria.mp3
```

The script limits the decoding speed to simulates real-time processing of the audio. 
Faster processing can be triggered by setting 
the real-time factor, e.g. `--rtf 1000` will process
the data as fast as possible.
</details>

<details>
<summary>Rust standalone</summary>
<a href="https://huggingface.co/kyutai/stt-2.6b-en-candle" target="_blank" style="margin: 2px;">
    <img alt="Hugging Face" src="https://img.shields.io/badge/%F0%9F%A4%97%20Hugging%20Face-Model-blue" style="display: inline-block; vertical-align: middle;"/>
</a>

A standalone Rust example script is provided in the `stt-rs` directory in this repo.
This can be used as follows:
```bash
cd stt-rs
cargo run --features cuda -r -- audio/bria.mp3
```
You can get the timestamps by adding the `--timestamps` flag, and see the output
of the semantic VAD by adding the `--vad` flag.
</details>

<details>
<summary>MLX implementation</summary>
<a href="https://huggingface.co/kyutai/stt-2.6b-en-mlx" target="_blank" style="margin: 2px;">
    <img alt="Hugging Face" src="https://img.shields.io/badge/%F0%9F%A4%97%20Hugging%20Face-Model-blue" style="display: inline-block; vertical-align: middle;"/>
</a>

[MLX](https://ml-explore.github.io/mlx/build/html/index.html) is Apple's ML framework that allows you to use
hardware acceleration on Apple silicon.

This requires the [moshi-mlx package](https://pypi.org/project/moshi-mlx/)
with version 0.2.6 or later, which can be installed via pip.

If you just want to run the model on a file, you can use `moshi_mlx.run_inference`:

```bash
python -m moshi_mlx.run_inference --hf-repo kyutai/stt-2.6b-en-mlx audio/bria.mp3 --temp 0
```

If you have [uv](https://docs.astral.sh/uv/) installed, you can skip the installation step
and just prefix the command above with `uvx --with moshi-mlx`.

If you want to transcribe audio from your microphone, use:

```bash
python scripts/stt_from_mic_mlx.py
```

The MLX models can also be used in swift using the [moshi-swift
codebase](https://github.com/kyutai-labs/moshi-swift), the 1b model has been
tested to work fine on an iPhone 16 Pro.
</details>

## Kyutai Text-to-Speech

<a href="https://huggingface.co/collections/kyutai/text-to-speech-6866192e7e004ed04fd39e29" target="_blank" style="margin: 2px;">
    <img alt="Hugging Face" src="https://img.shields.io/badge/%F0%9F%A4%97%20Hugging%20Face-KyutaiTTS-blue" style="display: inline-block; vertical-align: middle;"/>
</a>
<a target="_blank" href="https://colab.research.google.com/github/kyutai-labs/delayed-streams-modeling/blob/main/stt_pytorch.ipynb">
  <img src="https://colab.research.google.com/assets/colab-badge.svg" alt="Open In Colab"/>
</a>

We provide different implementations of Kyutai TTS for different use cases. Here is how to choose which one to use:

- PyTorch: for research and tinkering. If you want to call the model from Python for research or experimentation, use our PyTorch implementation.
- Rust: for production. If you want to serve Kyutai TTS in a production setting, use our Rust server. Our robust Rust server provides streaming access to the model over websockets. We use this server to run Unmute.
- MLX: for on-device inference on iPhone and Mac. MLX is Apple's ML framework that allows you to use hardware acceleration on Apple silicon. If you want to run the model on a Mac or an iPhone, choose the MLX implementation.

<details>
<summary>PyTorch implementation</summary>

<a target="_blank" href="https://colab.research.google.com/github/kyutai-labs/delayed-streams-modeling/blob/main/tts_pytorch.ipynb">
  <img src="https://colab.research.google.com/assets/colab-badge.svg" alt="Open In Colab"/>
</a>

Check out our [Colab notebook](https://colab.research.google.com/github/kyutai-labs/delayed-streams-modeling/blob/main/tts_pytorch.ipynb) or use the script:

```bash
# From stdin, plays audio immediately
echo "Hey, how are you?" | python scripts/tts_pytorch.py - -

# From text file to audio file
python scripts/tts_pytorch.py text_to_say.txt audio_output.wav
```

This requires the [moshi package](https://pypi.org/project/moshi/), which can be installed via pip.
If you have [uv](https://docs.astral.sh/uv/) installed, you can skip the installation step
and just prefix the command above with `uvx --with moshi`.
</details>

<details>
<summary>Rust server</summary>

<<<<<<< HEAD

The Rust implementation provides a server that can process multiple streaming
queries in parallel.

In order to run the server, install the [moshi-server
crate](https://crates.io/crates/moshi-server) via the following command. The
server code can be found in the
[kyutai-labs/moshi](https://github.com/kyutai-labs/moshi/tree/main/rust/moshi-server)
repository.
```bash
cargo install --features cuda moshi-server
```


Then the server can be started via the following command using the config file
from this repository.

```bash
moshi-server worker --config configs/config-tts.toml
```

Once the server has started you can connect to it using our script as follows:
```bash
# From stdin, plays audio immediately
echo "Hey, how are you?" | python scripts/tts_rust_server.py - -

# From text file to audio file
python scripts/tts_rust_server.py text_to_say.txt audio_output.wav
```
=======
Example coming soon.
</details>
>>>>>>> d92e4c26

<details>
<summary>MLX implementation</summary>

[MLX](https://ml-explore.github.io/mlx/build/html/index.html) is Apple's ML framework that allows you to use
hardware acceleration on Apple silicon.

Use our example script to run Kyutai TTS on MLX.
The script takes text from stdin or a file and can output to a file or stream the resulting audio.
When streaming the output, if the model is not fast enough to keep with
real-time, you can use the `--quantize 8` or `--quantize 4` flags to quantize
the model resulting in faster inference.

```bash
# From stdin, plays audio immediately
echo "Hey, how are you?" | python scripts/tts_mlx.py - - --quantize 8

# From text file to audio file
python scripts/tts_mlx.py text_to_say.txt audio_output.wav
```

This requires the [moshi-mlx package](https://pypi.org/project/moshi-mlx/), which can be installed via pip.
If you have [uv](https://docs.astral.sh/uv/) installed, you can skip the installation step
and just prefix the command above with `uvx --with moshi-mlx`.
</details>

## License

The present code is provided under the MIT license for the Python parts, and Apache license for the Rust backend.
The web client code is provided under the MIT license.
Note that parts of this code is based on [AudioCraft](https://github.com/facebookresearch/audiocraft), released under
the MIT license.

The weights for the speech-to-text models are released under the CC-BY 4.0 license.

## Developing

Install the [pre-commit hooks](https://pre-commit.com/) by running:

```bash
pip install pre-commit
pre-commit install
```

If you're using `uv`, you can replace the two commands with `uvx pre-commit install`.<|MERGE_RESOLUTION|>--- conflicted
+++ resolved
@@ -239,7 +239,6 @@
 <details>
 <summary>Rust server</summary>
 
-<<<<<<< HEAD
 
 The Rust implementation provides a server that can process multiple streaming
 queries in parallel.
@@ -269,10 +268,7 @@
 # From text file to audio file
 python scripts/tts_rust_server.py text_to_say.txt audio_output.wav
 ```
-=======
-Example coming soon.
-</details>
->>>>>>> d92e4c26
+</details>
 
 <details>
 <summary>MLX implementation</summary>
